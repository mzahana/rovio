--- conflicted
+++ resolved
@@ -728,11 +728,7 @@
 
         // Obtain the save filter state.
         mtFilterState& filterState = mpFilter_->safe_;
-<<<<<<< HEAD
-	      mtState& state = mpFilter_->safe_.state_;
-=======
         mtState& state = mpFilter_->safe_.state_;
->>>>>>> eea3a718
         state.updateMultiCameraExtrinsics(&mpFilter_->multiCamera_);
         MXD& cov = mpFilter_->safe_.cov_;
         imuOutputCT_.transformState(state,imuOutput_);
